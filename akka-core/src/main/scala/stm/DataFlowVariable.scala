/**
 * Copyright (C) 2009-2010 Scalable Solutions AB <http://scalablesolutions.se>
 */

package se.scalablesolutions.akka.stm

import java.util.concurrent.atomic.AtomicReference
import java.util.concurrent.{ConcurrentLinkedQueue, LinkedBlockingQueue}

import se.scalablesolutions.akka.actor.{Actor, ActorID}
import se.scalablesolutions.akka.dispatch.CompletableFuture

/**
 * Implements Oz-style dataflow (single assignment) variables.
 *
 * @author <a href="http://jonasboner.com">Jonas Bon&#233;r</a>
 */
object DataFlow {
  case object Start
  case object Exit

import java.util.concurrent.atomic.AtomicReference
import java.util.concurrent.{ConcurrentLinkedQueue, LinkedBlockingQueue}

import se.scalablesolutions.akka.actor.Actor
import se.scalablesolutions.akka.dispatch.CompletableFuture

  def thread(body: => Unit) = {
<<<<<<< HEAD
    val thread = new ActorID(() => new IsolatedEventBasedThread(body)).start
=======
    val thread = new ActorID(new IsolatedEventBasedThread(body)).start
>>>>>>> 8c8bf195
    thread ! Start
    thread
  }

  private class IsolatedEventBasedThread(body: => Unit) extends Actor {
    def receive = {
      case Start => body
      case Exit => exit
    }
  }

  def thread[A <: AnyRef, R <: AnyRef](body: A => R) =
    new ReactiveEventBasedThread(body).start

  private class ReactiveEventBasedThread[A <: AnyRef, T <: AnyRef](body: A => T)
    extends Actor {
    def receive = {
      case Exit => exit
      case message => reply(body(message.asInstanceOf[A]))
    }
  }

  /**
   * @author <a href="http://jonasboner.com">Jonas Bon&#233;r</a>
   */
  sealed class DataFlowVariable[T <: Any] {
    val TIME_OUT = 10000 * 60 // 60 seconds default timeout

    private sealed abstract class DataFlowVariableMessage
    private case class Set[T <: Any](value: T) extends DataFlowVariableMessage
    private case object Get extends DataFlowVariableMessage

    private val value = new AtomicReference[Option[T]](None)
    private val blockedReaders = new ConcurrentLinkedQueue[ActorID]

    private class In[T <: Any](dataFlow: DataFlowVariable[T]) extends Actor {
      timeout = TIME_OUT
      start
      def receive = {
        case Set(v) =>
          if (dataFlow.value.compareAndSet(None, Some(v.asInstanceOf[T]))) {
            val iterator = dataFlow.blockedReaders.iterator
            while (iterator.hasNext) iterator.next ! Set(v)
            dataFlow.blockedReaders.clear
          } else throw new DataFlowVariableException(
            "Attempt to change data flow variable (from [" + dataFlow.value.get + "] to [" + v + "])")
        case Exit =>  exit
      }
    }

    private class Out[T <: Any](dataFlow: DataFlowVariable[T]) extends Actor {
      timeout = TIME_OUT
      start
      private var readerFuture: Option[CompletableFuture[T]] = None
      def receive = {
        case Get =>
          val ref = dataFlow.value.get
          if (ref.isDefined)
            reply(ref.get)
          else {
            readerFuture = replyTo match { 
              case Some(Right(future)) => Some(future.asInstanceOf[CompletableFuture[T]])
              case _ => None
            }
          }
        case Set(v:T) => if (readerFuture.isDefined) readerFuture.get.completeWithResult(v)
        case Exit =>  exit
      }
    }

<<<<<<< HEAD
    private[this] val in = new ActorID(() => new In(this))
=======
    private[this] val in = new ActorID(new In(this))
>>>>>>> 8c8bf195

    def <<(ref: DataFlowVariable[T]) = in ! Set(ref())

    def <<(value: T) = in ! Set(value)

    def apply(): T = {
      val ref = value.get
      if (ref.isDefined) ref.get
      else {
<<<<<<< HEAD
        val out = new ActorID(() => new Out(this))
=======
        val out = new ActorID(new Out(this))
>>>>>>> 8c8bf195
        blockedReaders.offer(out)
        val result = out !! Get
        out ! Exit
        result.getOrElse(throw new DataFlowVariableException(
          "Timed out (after " + TIME_OUT + " milliseconds) while waiting for result"))
      }
    }

    def shutdown = in ! Exit
  }

  /**
   * @author <a href="http://jonasboner.com">Jonas Bon&#233;r</a>
   */
  class DataFlowStream[T <: Any] extends Seq[T] {
    private[this] val queue = new LinkedBlockingQueue[DataFlowVariable[T]]

    def <<<(ref: DataFlowVariable[T]) = queue.offer(ref)

    def <<<(value: T) = {
      val ref = new DataFlowVariable[T]
      ref << value
      queue.offer(ref)
    }

    def apply(): T = {
      val ref = queue.take
      ref()
    }

    def take: DataFlowVariable[T] = queue.take

    //==== For Seq ====

    def length: Int = queue.size

    def apply(i: Int): T = {
      if (i == 0) apply()
      else throw new UnsupportedOperationException(
        "Access by index other than '0' is not supported by DataFlowStream")
    }

    def iterator: Iterator[T] = new Iterator[T] {
      private val iter = queue.iterator
      def hasNext: Boolean = iter.hasNext
      def next: T = { val ref = iter.next; ref() }
    }

    override def toList: List[T] = queue.toArray.toList.asInstanceOf[List[T]]
  }

  /**
   * @author <a href="http://jonasboner.com">Jonas Bon&#233;r</a>
   */
  class DataFlowVariableException(msg: String) extends RuntimeException(msg)
}


// ==========================
// ======== EXAMPLES ========
// ==========================

object Test1 extends Application {

  // =======================================
  // This example is rom Oz wikipedia page: http://en.wikipedia.org/wiki/Oz_(programming_language)

  /*
  thread
    Z = X+Y     % will wait until both X and Y are bound to a value.
    {Browse Z}  % shows the value of Z.
  end
  thread X = 40 end
  thread Y = 2 end
  */

  import DataFlow._
  val x, y, z = new DataFlowVariable[Int]
  thread {
    z << x() + y()
    println("z = " + z())
  }
  thread { x << 40 }
  thread { y << 2 }
}

// =======================================
object Test2 extends Application {

  /*
  fun {Ints N Max}
    if N == Max then nil
    else
      {Delay 1000}
      N|{Ints N+1 Max}
    end
  end

  fun {Sum S Stream}
    case Stream of nil then S
    [] H|T then S|{Sum H+S T} end
  end

  local X Y in
    thread X = {Ints 0 1000} end
    thread Y = {Sum 0 X} end
    {Browse Y}
  end
  */

  import DataFlow._

  def ints(n: Int, max: Int): List[Int] =
    if (n == max) Nil
    else n :: ints(n + 1, max)

  def sum(s: Int, stream: List[Int]): List[Int] = stream match {
    case Nil => s :: Nil
    case h :: t => s :: sum(h + s, t)
  }

  val x = new DataFlowVariable[List[Int]]
  val y = new DataFlowVariable[List[Int]]

  thread { x << ints(0, 1000) }
  thread { y << sum(0, x()) }
  thread { println("List of sums: " + y()) }
}

// =======================================
object Test3 extends Application {

  // Using DataFlowStream and foldLeft to calculate sum

  /*
  fun {Ints N Max}
    if N == Max then nil
    else
      {Delay 1000}
      N|{Ints N+1 Max}
    end
  end

  fun {Sum S Stream}
    case Stream of nil then S
    [] H|T then S|{Sum H+S T} end
  end

  local X Y in
    thread X = {Ints 0 1000} end
    thread Y = {Sum 0 X} end
    {Browse Y}
  end
  */

  import DataFlow._

  def ints(n: Int, max: Int, stream: DataFlowStream[Int]): Unit = if (n != max) {
    println("Generating int: " + n)
    stream <<< n
    ints(n + 1, max, stream)
  }

  def sum(s: Int, in: DataFlowStream[Int], out: DataFlowStream[Int]): Unit = {
    println("Calculating: " + s)
    out <<< s
    sum(in() + s, in, out)
  }

  def printSum(stream: DataFlowStream[Int]): Unit = {
    println("Result: " + stream())
    printSum(stream)
  }

  val producer = new DataFlowStream[Int]
  val consumer = new DataFlowStream[Int]

  thread { ints(0, 1000, producer) }
  thread {
    Thread.sleep(1000)
    println("Sum: " + producer.map(x => x * x).foldLeft(0)(_ + _))
  }
}


// =======================================
object Test4 extends Application {

  // Using DataFlowStream and recursive function to calculate sum

  /*
  fun {Ints N Max}
    if N == Max then nil
    else
      {Delay 1000}
      N|{Ints N+1 Max}
    end
  end

  fun {Sum S Stream}
    case Stream of nil then S
    [] H|T then S|{Sum H+S T} end
  end

  local X Y in
    thread X = {Ints 0 1000} end
    thread Y = {Sum 0 X} end
    {Browse Y}
  end
  */

  import DataFlow._

  def ints(n: Int, max: Int, stream: DataFlowStream[Int]): Unit = if (n != max) {
    println("Generating int: " + n)
    stream <<< n
    ints(n + 1, max, stream)
  }

  def sum(s: Int, in: DataFlowStream[Int], out: DataFlowStream[Int]): Unit = {
    println("Calculating: " + s)
    out <<< s
    sum(in() + s, in, out)
  }

  def printSum(stream: DataFlowStream[Int]): Unit = {
    println("Result: " + stream())
    printSum(stream)
  }

  val producer = new DataFlowStream[Int]
  val consumer = new DataFlowStream[Int]

  thread { ints(0, 1000, producer) }
  thread { sum(0, producer, consumer) }
  thread { printSum(consumer) }
}


// =======================================
object Test5 extends Application {
  import Actor.Sender.Self
  import DataFlow._

  // create four 'Int' data flow variables
  val x, y, z, v = new DataFlowVariable[Int]

  val main = thread {
    println("Thread 'main'")

    x << 1
    println("'x' set to: " + x())

    println("Waiting for 'y' to be set...")

    if (x() > y()) {
      z << x
      println("'z' set to 'x': " + z())
    } else {
      z << y
      println("'z' set to 'y': " + z())
    }

    // main completed, shut down the data flow variables
    x.shutdown
    y.shutdown
    z.shutdown
    v.shutdown
  }

  val setY = thread {
    println("Thread 'setY', sleeping...")
    Thread.sleep(5000)
    y << 2
    println("'y' set to: " + y())
  }

  val setV = thread {
    println("Thread 'setV'")
    v << y
    println("'v' set to 'y': " + v())
  }

  // shut down the threads
  main ! Exit
  setY ! Exit
  setV ! Exit

  //System.gc
}

<|MERGE_RESOLUTION|>--- conflicted
+++ resolved
@@ -8,6 +8,7 @@
 import java.util.concurrent.{ConcurrentLinkedQueue, LinkedBlockingQueue}
 
 import se.scalablesolutions.akka.actor.{Actor, ActorID}
+import se.scalablesolutions.akka.actor.Actor._
 import se.scalablesolutions.akka.dispatch.CompletableFuture
 
 /**
@@ -26,11 +27,7 @@
 import se.scalablesolutions.akka.dispatch.CompletableFuture
 
   def thread(body: => Unit) = {
-<<<<<<< HEAD
-    val thread = new ActorID(() => new IsolatedEventBasedThread(body)).start
-=======
-    val thread = new ActorID(new IsolatedEventBasedThread(body)).start
->>>>>>> 8c8bf195
+    val thread = newActor(() => new IsolatedEventBasedThread(body)).start
     thread ! Start
     thread
   }
@@ -101,11 +98,7 @@
       }
     }
 
-<<<<<<< HEAD
-    private[this] val in = new ActorID(() => new In(this))
-=======
-    private[this] val in = new ActorID(new In(this))
->>>>>>> 8c8bf195
+    private[this] val in = newActor(() => new In(this))
 
     def <<(ref: DataFlowVariable[T]) = in ! Set(ref())
 
@@ -115,11 +108,7 @@
       val ref = value.get
       if (ref.isDefined) ref.get
       else {
-<<<<<<< HEAD
-        val out = new ActorID(() => new Out(this))
-=======
-        val out = new ActorID(new Out(this))
->>>>>>> 8c8bf195
+        val out = newActor(() => new Out(this))
         blockedReaders.offer(out)
         val result = out !! Get
         out ! Exit
