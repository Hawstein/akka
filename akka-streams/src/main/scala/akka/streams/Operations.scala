package akka.streams

import scala.language.implicitConversions

import asyncrx.api
import api.Consumer
import scala.concurrent.Future
import akka.util.Collections.EmptyImmutableSeq
import scala.collection.immutable

sealed abstract class Operation[-I, +O]

object Operation {
  type ==>[-I, +O] = Operation[I, O] // brevity alias (should we mark it `private`?)

  final case class Pipeline[A](source: Source[A], sink: Sink[A])

  sealed trait Source[+O] {
    def andThen[O2](op: O ==> O2): Source[O2] = MappedSource(this, op)
    def connectTo(sink: Sink[O]): Pipeline[_] =
      sink match {
        // convert MappedSink into MappedSource
        case MappedSink(op, sink) ⇒ andThen(op).connectTo(sink)
        case s                    ⇒ Pipeline(this, s)
      }
  }

  final object Constants {
    val SomeTrue = Some(true)
    val SomeFalse = Some(false)

    private[this] final val _unit = Process.Continue[Nothing, Unit](())
    def ContinueUnit[T]: Process.Continue[T, Unit] = _unit.asInstanceOf[Process.Continue[T, Unit]]
  }

  object Source {
    def empty[T]: Source[T] = EmptySource
    def apply[T](t: T): Source[T] = SingletonSource(t)
<<<<<<< HEAD

    implicit def fromIterable[T](iterable: Iterable[T]): Source[T] = FromIterableSource(iterable)
    implicit def fromProducer[T](producer: Producer[T]): Source[T] = FromProducerSource(producer)
    implicit def fromFuture[T](future: Future[T]): Source[T] = FromFutureSource(future)
  }
  trait CustomSource[+O] extends Source[O]

  case class FromIterableSource[T](iterable: Iterable[T]) extends Source[T]
  case class SingletonSource[T](element: T) extends Source[T]
=======
    def apply[T](t1: T, t2: T, rest: T*): Source[T] = FromIterableSource(Seq(t1, t2) ++ rest)
    def apply[T](iterable: Iterable[T]): Source[T] = FromIterableSource(iterable)
    def apply[T](producer: api.Producer[T]): Source[T] = FromProducerSource(producer)
    def apply[T](future: Future[T]): Source[T] = FromFutureSource(future)

    implicit def fromIterable[T](iterable: Iterable[T]): Source[T] = FromIterableSource(iterable)
    implicit def fromProducer[T](producer: api.Producer[T]): Source[T] = FromProducerSource(producer)
    implicit def fromFuture[T](future: Future[T]): Source[T] = FromFutureSource(future)
  }

  final case class FromIterableSource[T](iterable: Iterable[T]) extends Source[T]
  final case class SingletonSource[T](element: T) extends Source[T]
>>>>>>> 400fcbb2
  case object EmptySource extends Source[Nothing]
  // TODO: get rid of MappedSource and move operation into Source
  final case class MappedSource[I, O](source: Source[I], operation: Operation[I, O]) extends Source[O] {
    type Input = I
    override def andThen[O2](op: Operation.==>[O, O2]): Source[O2] = MappedSource(source, Operation(operation, op))
  }
  final case class FromProducerSource[T](producer: api.Producer[T]) extends Source[T]
  final case class FromFutureSource[T](future: Future[T]) extends Source[T]
  final case class ConcatSources[T](source1: Source[T], source2: Source[T]) extends Source[T]

  sealed trait Sink[-I] {
    def connectTo[I2 <: I](source: Source[I2]): Pipeline[I2] = Pipeline(source, this)
  }
  // TODO: get rid of MappedSink and push operation into Sink
  final case class MappedSink[I, O](operation: I ==> O, sink: Sink[O]) extends Sink[I]

  implicit def fromConsumer[T](consumer: Consumer[T]) = FromConsumerSink(consumer)
  final case class FromConsumerSink[T](consumer: Consumer[T]) extends Sink[T]

  // this lifts an internal Source into a full-fledged api.Producer
  final case class ExposeProducer[T]() extends (Source[T] ==> api.Producer[T])

  def apply[A, B, C](f: A ==> B, g: B ==> C): A ==> C =
    (f, g) match {
      case (Identity(), _) ⇒ g.asInstanceOf[A ==> C]
      case (_, Identity()) ⇒ f.asInstanceOf[A ==> C]
      case _               ⇒ Compose(f, g)
    }

  // basic operation composition
  // consumes and produces no faster than the respective minimum rates of f and g
  final case class Compose[A, B, C](f: A ==> B, g: B ==> C) extends (A ==> C)

  // adds (bounded or unbounded) pressure elasticity
  // consumes at max rate as long as `canConsume` is true,
  // produces no faster than the rate with which `expand` produces B values
  final case class Buffer[A, B, S](seed: S,
                                   compress: (S, A) ⇒ S,
                                   expand: S ⇒ (S, Option[B]),
                                   canConsume: S ⇒ Boolean) extends (A ==> B)

  // "compresses" a fast upstream by keeping one element buffered and reducing surplus values using the given function
  // consumes at max rate, produces no faster than the upstream
  def Compress[A, B](seed: B, f: (B, A) ⇒ B): A ==> B =
    Buffer[A, B, Either[B, B]]( // Left(b) = we need to request from upstream first, Right(b) = we can dispatch to downstream
      seed = Left(seed),
      compress = (either, a) ⇒ Right(f(either match {
        case Left(x)  ⇒ x
        case Right(x) ⇒ x
      }, a)),
      expand = {
        case x @ Left(_) ⇒ (x, None)
        case Right(b)    ⇒ (Left(b), Some(b))
      },
      canConsume = _ ⇒ true)

  // drops the first n upstream values
  // consumes the first n upstream values at max rate, afterwards directly copies upstream
  def Drop[T](n: Int): T ==> T =
    Process[T, T, Int](
      seed = n,
      onNext = (n, x) ⇒ if (n <= 0) Process.Emit(x, Process.Continue(0)) else Process.Continue(n - 1),
      onComplete = _ ⇒ EmptyImmutableSeq)

  // produces one boolean for the first T that satisfies p
  // consumes at max rate until p(t) becomes true, unsubscribes afterwards
  def Exists[T](p: T ⇒ Boolean): T ==> Boolean =
    MapFind[T, Boolean](x ⇒ if (p(x)) Constants.SomeTrue else None, Constants.SomeFalse)

  // "expands" a slow upstream by buffering the last upstream element and producing it whenever requested
  // consumes at max rate, produces at max rate once the first upstream value has been buffered
  def Expand[T, S](seed: S, produce: S ⇒ (S, T)): T ==> T =
    Buffer[T, T, Option[T]](
      seed = None,
      compress = (_, x) ⇒ Some(x),
      expand = s ⇒ (s, s),
      canConsume = _ ⇒ true)

  // filters a streams according to the given predicate
  // immediately consumes more whenever p(t) is false
  def Filter[T](p: T ⇒ Boolean): T ==> T =
    Process[T, T, Unit](
      seed = (),
      onNext = (_, x) ⇒ if (p(x)) Process.Emit(x, Constants.ContinueUnit) else Constants.ContinueUnit,
      onComplete = _ ⇒ EmptyImmutableSeq)

  // produces the first T that satisfies p
  // consumes at max rate until p(t) becomes true, unsubscribes afterwards
  def Find[T](p: T ⇒ Boolean): T ==> T =
    MapFind[T, T](x ⇒ if (p(x)) Some(x) else None, None)

  // general flatmap operation
  // consumes no faster than the downstream, produces no faster than upstream or generated sources
  final case class FlatMap[A, B](f: A ⇒ Source[B]) extends (A ==> B)

  // flattens the upstream by concatenation
  // consumes no faster than the downstream, produces no faster than the sources in the upstream
  final case class Flatten[T]() extends (Source[T] ==> T)

  // classic fold
  // consumes at max rate, produces only one value
  final case class Fold[A, B](seed: B, f: (B, A) ⇒ B) extends (A ==> B)

  // generalized process potentially producing several output values
  // consumes at max rate as long as `onNext` returns `Continue`
  // produces no faster than the upstream
  //FIXME add a "name" String and fix toString so it is easy to delegate to Process and still retain proper toStrings
  final case class Process[A, B, S](seed: S,
                                    onNext: (S, A) ⇒ Process.Command[B, S],
                                    onComplete: S ⇒ immutable.Seq[B]) extends (A ==> B)
  final object Process {
    sealed trait Command[+T, +S]
    final case class Emit[T, S](value: T, andThen: Command[T, S]) extends Command[T, S]
    final case class Continue[T, S](nextState: S) extends Command[T, S]
    final case object Stop extends Command[Nothing, Nothing]
  }

  // produces one boolean (if all upstream values satisfy p emits true otherwise false)
  // consumes at max rate until p(t) becomes false, unsubscribes afterwards
  def ForAll[T](p: T ⇒ Boolean): T ==> Boolean =
    MapFind[T, Boolean](x ⇒ if (!p(x)) Constants.SomeFalse else None, Constants.SomeTrue)

  // sinks all upstream value into the given function
  // consumes at max rate
  final case class Foreach[T](f: T ⇒ Unit) extends Sink[T]

  // produces the first upstream element, unsubscribes afterwards
  def Head[T](): T ==> T = Take(1)

  final case class SourceHeadTail[A]() extends (Source[A] ==> (A, Source[A]))

  // maps the upstream onto itself
  sealed trait Identity[A] extends (A ==> A)
  final object Identity extends Identity[Nothing] {
    private[this] final val unapplied = Some(this)
    def apply[T](): Identity[T] = this.asInstanceOf[Identity[T]]
    def unapply[I, O](operation: I ==> O): Option[Identity[I]] =
      if (operation eq this) unapplied.asInstanceOf[Option[Identity[I]]] else None
  }

  // maps the given function over the upstream
  // does not affect consumption or production rates
  final case class Map[A, B](f: A ⇒ B) extends (A ==> B)

  // produces the first B returned by f or optionally the given default value
  // consumes at max rate until f returns a Some, unsubscribes afterwards
  def MapFind[A, B](f: A ⇒ Option[B], default: ⇒ Option[B]): A ==> B =
    Process[A, B, Unit](
      seed = (),
      onNext = (_, x) ⇒ f(x) match {
        case Some(value) ⇒ Process.Emit(value, Process.Stop)
        case None        ⇒ Constants.ContinueUnit
      },
      onComplete = _ ⇒ default match {
        case Some(value) ⇒ value :: Nil
        case None        ⇒ EmptyImmutableSeq
      })

  // merges the values produced by the given source into the consumed stream
  // consumes from the upstream and the given source no faster than the downstream
  // produces no faster than the combined rate from upstream and the given source
  final case class Merge[B](source: Source[B]) extends (B ==> B)

  // splits the upstream into sub-streams based on the given predicate
  // if p evaluates to true the current value is appended to the previous sub-stream,
  // otherwise the previous sub-stream is closed and a new one started
  // consumes and produces no faster than the produced sources are consumed
  final case class Span[T](p: T ⇒ Boolean) extends (T ==> Source[T])

  // taps into the upstream and forwards all incoming values also into the given sink
  // consumes no faster than the minimum rate of the downstream and the given sink
  final case class Tee[T](sink: Sink[T]) extends (T ==> T)

  // drops the first upstream value and forwards the remaining upstream
  // consumes the first upstream value immediately, afterwards directly copies upstream
  def Tail[T](): T ==> T = Drop(1)

  // forwards the first n upstream values, unsubscribes afterwards
  // consumes no faster than the downstream, produces no faster than the upstream
  def Take[T](n: Int): T ==> T =
    Process[T, T, Int](
      seed = n,
      onNext = (n, x) ⇒ n match {
        case _ if n <= 0 ⇒ Process.Stop
        case 1           ⇒ Process.Emit(x, Process.Stop)
        case _           ⇒ Process.Emit(x, Process.Continue(n - 1))
      },
      onComplete = _ ⇒ EmptyImmutableSeq)

  //final case class TakeWhile[T](p: T ⇒ Boolean) extends (T ==> T)

  def TakeWhile[T](p: T ⇒ Boolean): T ==> T =
    Process[T, T, Boolean](
      seed = true,
      onNext = (running, next) ⇒ if (running && p(next)) Process.Emit(next, Process.Continue(false)) else Process.Stop,
      onComplete = _ ⇒ EmptyImmutableSeq)

  def TakeWhile[T](p: T ⇒ Boolean): T ==> T =
    Process[T, T, Boolean](
      seed = true,
      onNext = {
        (running, next) ⇒
          if (p(next)) Process.Emit(next, Process.Continue(false))
          else Process.Emit(next, Process.Continue(false))
      },
      onComplete = _ ⇒ Nil)

  // combines the upstream and the given source into tuples
  // produces at the rate of the slower upstream (i.e. no values are dropped)
  // consumes from the upstream no faster than the downstream consumption rate or the production rate of the given source
  // consumes from the given source no faster than the downstream consumption rate or the upstream production rate
<<<<<<< HEAD
  case class Zip[A, B, C](source: Source[C]) extends (A ==> (B, C))

  implicit def producer2Ops1[T](producer: Producer[T]) = SourceOps1[T](producer)
  implicit def producerOps2[I, O](op: I ==> Producer[O]) = OperationOps2(OperationOps1(op).map(FromProducerSource(_)))

  trait Ops1[B] extends Any {
    type Res[_]
    def andThen[C](next: B ==> C): Res[C]

    def buffer[C, S](seed: S)(compress: (S, B) ⇒ S)(expand: S ⇒ (S, Option[C]))(canConsume: S ⇒ Boolean): Res[C] = andThen(Buffer(seed, compress, expand, canConsume))
    def compress(f: (B, B) ⇒ B): Res[B] = andThen(Compress(f))
    def drop(n: Int): Res[B] = andThen(Drop(n))
    def exists(p: B ⇒ Boolean): Res[Boolean] = andThen(Exists(p))
    def expand[S](seed: S)(produce: S ⇒ (S, B)): Res[B] = andThen(Expand(seed, produce))
    def filter(p: B ⇒ Boolean): Res[B] = andThen(Filter(p))
    def find(p: B ⇒ Boolean): Res[B] = andThen(Find(p))
    def flatMap[C, S](f: B ⇒ S)(implicit conv: S ⇒ Source[C]): Res[C] = andThen(FlatMap(s ⇒ conv(f(s))))
    def fold[C](seed: C)(f: (C, B) ⇒ C): Res[C] = andThen(Fold(seed, f))
    def forAll(p: B ⇒ Boolean): Res[Boolean] = andThen(ForAll(p))
    def head: Res[B] = andThen(Head())
    def map[C](f: B ⇒ C): Res[C] = andThen(Map(f))
    def mapFind[C](f: B ⇒ Option[C], default: ⇒ Option[C]): Res[C] = andThen(MapFind(f, default))
    def merge[B2 >: B](source: Source[B2]): Res[B2] = andThen(Merge(source))
    def process[S, C](seed: S)(f: (S, B) ⇒ Process.Command[C, S])(onComplete: S ⇒ Seq[C]): Res[C] = andThen(Process(seed, f, onComplete))
    def span(p: B ⇒ Boolean): Res[Source[B]] = andThen(Span(p))
    def tee(sink: Sink[B]): Res[B] = andThen(Tee(sink))
    def tail: Res[B] = andThen(Tail())
    def take(n: Int): Res[B] = andThen(Take[B](n))
    def takeWhile(p: B ⇒ Boolean): Res[B] = andThen(TakeWhile(p))
    def zip[C](source: Source[C]): Res[(B, C)] = andThen(Zip(source))
  }

  implicit class OperationOps1[A, B](val op: A ==> B) extends Ops1[B] {
    type Res[U] = A ==> U

    def andThen[C](op: B ==> C): A ==> C = Operation(this.op, op)
    def foreach(f: B ⇒ Unit): Sink[A] = MappedSink(op, Foreach(f))
  }
  implicit class SourceOps1[B](val source: Source[B]) extends Ops1[B] {
    type Res[U] = Source[U]

    def andThen[C](op: B ==> C): Source[C] = source.andThen(op)
    def foreach(f: B ⇒ Unit): Pipeline[B] = Pipeline(source, Foreach(f))
    def ++(other: Source[B]): Source[B] = ConcatSources(source, other)
  }

  trait Ops2[B] extends Any {
    type Res[_]

    def andThen[C](next: Source[B] ==> C): Res[C]

    def flatten: Res[B] = andThen(Flatten[B]())
    def expose: Res[Producer[B]] = andThen(ExposeProducer())
    def headTail: Res[(B, Source[B])] = andThen(SourceHeadTail())
  }

  implicit class OperationOps2[A, B](val op: A ==> Source[B]) extends Ops2[B] {
    type Res[U] = A ==> U

    def andThen[C](next: Source[B] ==> C): Res[C] = Operation(op, next)
  }
  implicit class SourceOps2[B](val source: Source[Source[B]]) extends Ops2[B] {
    type Res[U] = Source[U]

    def andThen[C](next: Source[B] ==> C): Source[C] = source.andThen(next)
  }
=======
  final case class Zip[A, B, C](source: Source[C]) extends (A ==> (B, C))
>>>>>>> 400fcbb2
}<|MERGE_RESOLUTION|>--- conflicted
+++ resolved
@@ -36,17 +36,6 @@
   object Source {
     def empty[T]: Source[T] = EmptySource
     def apply[T](t: T): Source[T] = SingletonSource(t)
-<<<<<<< HEAD
-
-    implicit def fromIterable[T](iterable: Iterable[T]): Source[T] = FromIterableSource(iterable)
-    implicit def fromProducer[T](producer: Producer[T]): Source[T] = FromProducerSource(producer)
-    implicit def fromFuture[T](future: Future[T]): Source[T] = FromFutureSource(future)
-  }
-  trait CustomSource[+O] extends Source[O]
-
-  case class FromIterableSource[T](iterable: Iterable[T]) extends Source[T]
-  case class SingletonSource[T](element: T) extends Source[T]
-=======
     def apply[T](t1: T, t2: T, rest: T*): Source[T] = FromIterableSource(Seq(t1, t2) ++ rest)
     def apply[T](iterable: Iterable[T]): Source[T] = FromIterableSource(iterable)
     def apply[T](producer: api.Producer[T]): Source[T] = FromProducerSource(producer)
@@ -59,7 +48,6 @@
 
   final case class FromIterableSource[T](iterable: Iterable[T]) extends Source[T]
   final case class SingletonSource[T](element: T) extends Source[T]
->>>>>>> 400fcbb2
   case object EmptySource extends Source[Nothing]
   // TODO: get rid of MappedSource and move operation into Source
   final case class MappedSource[I, O](source: Source[I], operation: Operation[I, O]) extends Source[O] {
@@ -257,88 +245,9 @@
       onNext = (running, next) ⇒ if (running && p(next)) Process.Emit(next, Process.Continue(false)) else Process.Stop,
       onComplete = _ ⇒ EmptyImmutableSeq)
 
-  def TakeWhile[T](p: T ⇒ Boolean): T ==> T =
-    Process[T, T, Boolean](
-      seed = true,
-      onNext = {
-        (running, next) ⇒
-          if (p(next)) Process.Emit(next, Process.Continue(false))
-          else Process.Emit(next, Process.Continue(false))
-      },
-      onComplete = _ ⇒ Nil)
-
   // combines the upstream and the given source into tuples
   // produces at the rate of the slower upstream (i.e. no values are dropped)
   // consumes from the upstream no faster than the downstream consumption rate or the production rate of the given source
   // consumes from the given source no faster than the downstream consumption rate or the upstream production rate
-<<<<<<< HEAD
-  case class Zip[A, B, C](source: Source[C]) extends (A ==> (B, C))
-
-  implicit def producer2Ops1[T](producer: Producer[T]) = SourceOps1[T](producer)
-  implicit def producerOps2[I, O](op: I ==> Producer[O]) = OperationOps2(OperationOps1(op).map(FromProducerSource(_)))
-
-  trait Ops1[B] extends Any {
-    type Res[_]
-    def andThen[C](next: B ==> C): Res[C]
-
-    def buffer[C, S](seed: S)(compress: (S, B) ⇒ S)(expand: S ⇒ (S, Option[C]))(canConsume: S ⇒ Boolean): Res[C] = andThen(Buffer(seed, compress, expand, canConsume))
-    def compress(f: (B, B) ⇒ B): Res[B] = andThen(Compress(f))
-    def drop(n: Int): Res[B] = andThen(Drop(n))
-    def exists(p: B ⇒ Boolean): Res[Boolean] = andThen(Exists(p))
-    def expand[S](seed: S)(produce: S ⇒ (S, B)): Res[B] = andThen(Expand(seed, produce))
-    def filter(p: B ⇒ Boolean): Res[B] = andThen(Filter(p))
-    def find(p: B ⇒ Boolean): Res[B] = andThen(Find(p))
-    def flatMap[C, S](f: B ⇒ S)(implicit conv: S ⇒ Source[C]): Res[C] = andThen(FlatMap(s ⇒ conv(f(s))))
-    def fold[C](seed: C)(f: (C, B) ⇒ C): Res[C] = andThen(Fold(seed, f))
-    def forAll(p: B ⇒ Boolean): Res[Boolean] = andThen(ForAll(p))
-    def head: Res[B] = andThen(Head())
-    def map[C](f: B ⇒ C): Res[C] = andThen(Map(f))
-    def mapFind[C](f: B ⇒ Option[C], default: ⇒ Option[C]): Res[C] = andThen(MapFind(f, default))
-    def merge[B2 >: B](source: Source[B2]): Res[B2] = andThen(Merge(source))
-    def process[S, C](seed: S)(f: (S, B) ⇒ Process.Command[C, S])(onComplete: S ⇒ Seq[C]): Res[C] = andThen(Process(seed, f, onComplete))
-    def span(p: B ⇒ Boolean): Res[Source[B]] = andThen(Span(p))
-    def tee(sink: Sink[B]): Res[B] = andThen(Tee(sink))
-    def tail: Res[B] = andThen(Tail())
-    def take(n: Int): Res[B] = andThen(Take[B](n))
-    def takeWhile(p: B ⇒ Boolean): Res[B] = andThen(TakeWhile(p))
-    def zip[C](source: Source[C]): Res[(B, C)] = andThen(Zip(source))
-  }
-
-  implicit class OperationOps1[A, B](val op: A ==> B) extends Ops1[B] {
-    type Res[U] = A ==> U
-
-    def andThen[C](op: B ==> C): A ==> C = Operation(this.op, op)
-    def foreach(f: B ⇒ Unit): Sink[A] = MappedSink(op, Foreach(f))
-  }
-  implicit class SourceOps1[B](val source: Source[B]) extends Ops1[B] {
-    type Res[U] = Source[U]
-
-    def andThen[C](op: B ==> C): Source[C] = source.andThen(op)
-    def foreach(f: B ⇒ Unit): Pipeline[B] = Pipeline(source, Foreach(f))
-    def ++(other: Source[B]): Source[B] = ConcatSources(source, other)
-  }
-
-  trait Ops2[B] extends Any {
-    type Res[_]
-
-    def andThen[C](next: Source[B] ==> C): Res[C]
-
-    def flatten: Res[B] = andThen(Flatten[B]())
-    def expose: Res[Producer[B]] = andThen(ExposeProducer())
-    def headTail: Res[(B, Source[B])] = andThen(SourceHeadTail())
-  }
-
-  implicit class OperationOps2[A, B](val op: A ==> Source[B]) extends Ops2[B] {
-    type Res[U] = A ==> U
-
-    def andThen[C](next: Source[B] ==> C): Res[C] = Operation(op, next)
-  }
-  implicit class SourceOps2[B](val source: Source[Source[B]]) extends Ops2[B] {
-    type Res[U] = Source[U]
-
-    def andThen[C](next: Source[B] ==> C): Source[C] = source.andThen(next)
-  }
-=======
   final case class Zip[A, B, C](source: Source[C]) extends (A ==> (B, C))
->>>>>>> 400fcbb2
 }