--- conflicted
+++ resolved
@@ -84,17 +84,8 @@
       settings.FailureDetectorMaxSampleSize,
       settings.FailureDetectorAcceptableHeartbeatPause,
       settings.FailureDetectorMinStdDeviation,
-<<<<<<< HEAD
-      // we use a conservative estimate for the first heartbeat because
-      // gossip needs to spread back to the joining node before the
-      // first real heartbeat is sent. Initial heartbeat is added when joining.
-      // FIXME this can be changed to HeartbeatInterval when ticket #2249 is fixed
-      settings.GossipInterval * 3 + settings.HeartbeatInterval,
+      settings.HeartbeatInterval,
       AccrualFailureDetector.realClock)
-=======
-      settings.HeartbeatInterval,
-      clock)
->>>>>>> 66bcca8a
 
   private val log = Logging(system, "FailureDetector")
 
